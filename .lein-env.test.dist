--- conflicted
+++ resolved
@@ -2,39 +2,24 @@
   :database {
     :charset        "utf8"
     :host           "127.0.0.1"
-<<<<<<< HEAD
-    :name           "highlights_revuedepresse_test"
-    :user           "highlights_revuedepresse"
-=======
-    :name           "highlights_snapshots_test"
-    :user           "highlights_snapshots"
->>>>>>> ca49966c
+    :name           "highlights_test"
+    :user           "highlights"
     :password       "__password__"
     :port           "5433"
   }
   :database-read {
     :charset        "utf8"
     :host           "127.0.0.1"
-<<<<<<< HEAD
-    :name           "highlights_revuedepresse_test"
-    :user           "highlights_revuedepresse"
-=======
-    :name           "highlights_snapshots_test"
-    :user           "highlights_snapshots"
->>>>>>> ca49966c
+    :name           "highlights_test"
+    :user           "highlights"
     :password       "__password__"
     :port           "5433"
   }
   :database-archive {
     :charset        "utf8"
     :host           "127.0.0.1"
-<<<<<<< HEAD
-    :name           "highlights_revuedepresse_test"
-    :user           "highlights_revuedepresse"
-=======
-    :name           "highlights_snapshots_test"
-    :user           "highlights_snapshots"
->>>>>>> ca49966c
+    :name           "highlights_test"
+    :user           "highlights"
     :password       "__password__"
     :port           "5433"
   }
