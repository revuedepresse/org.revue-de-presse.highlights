<<<<<<< HEAD
(defproject revuedepresse "1.0.2"
=======
(defproject snapshots "0.9.0"
>>>>>>> ca49966c

  :description "Command-line application for updating tweets properties collected by calling Twitter API."

  :url "https://github.com/thierrymarianne/highlights.snapshots.fr"

  :license {:name "AGPL-3.0"
            :url "https://opensource.org/licenses/AGPL-3.0"}

  :dependencies [[org.clojure/clojure "1.9.0"]
                 [clj-time "0.15.0"]
                 [pandect "0.6.1"]
                 [environ "1.1.0"]
                 [com.novemberain/langohr "5.0.0" :exclusions [org.slf4j/slf4j-api]]
                 [org.postgresql/postgresql "42.2.18.jre7"]
                 [korma "0.4.0"]
                 [org.clojure/data.json "0.2.6"]
                 [twitter-api "1.8.0"]
                 [danlentz/clj-uuid "0.1.7"]
                 [org.clojure/tools.logging "0.4.1"]
                 [org.clojure/math.numeric-tower "0.0.4"]
                 [org.slf4j/slf4j-api "1.6.2"]
                 [org.slf4j/slf4j-log4j12 "1.6.2"]
                 [php-clj "0.4.1"]
                 [org.slf4j/slf4j-simple "1.8.0-beta2" :exclusions [org.slf4j/slf4j-api]]]

  :aot :all

  :resource-paths ["resources"]

<<<<<<< HEAD
  :main revuedepresse.core)
=======
  :main snapshots.core)
>>>>>>> ca49966c
<|MERGE_RESOLUTION|>--- conflicted
+++ resolved
@@ -1,12 +1,8 @@
-<<<<<<< HEAD
-(defproject revuedepresse "1.0.2"
-=======
-(defproject snapshots "0.9.0"
->>>>>>> ca49966c
+(defproject highlights "1.0.2"
 
   :description "Command-line application for updating tweets properties collected by calling Twitter API."
 
-  :url "https://github.com/thierrymarianne/highlights.snapshots.fr"
+  :url "https://github.com/revuedepresse/highlights.revue-de-presse.org"
 
   :license {:name "AGPL-3.0"
             :url "https://opensource.org/licenses/AGPL-3.0"}
@@ -32,8 +28,4 @@
 
   :resource-paths ["resources"]
 
-<<<<<<< HEAD
-  :main revuedepresse.core)
-=======
-  :main snapshots.core)
->>>>>>> ca49966c
+  :main highlights.core)