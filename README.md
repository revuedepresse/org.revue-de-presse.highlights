--- conflicted
+++ resolved
@@ -1,8 +1,4 @@
-<<<<<<< HEAD
-# highlights.revue-de-presse.org
-=======
-# highlights.snapshots.fr
->>>>>>> ca49966c
+# Highlights
 
 Command-line application for updating tweets properties collected by calling Twitter API.
 
